--- conflicted
+++ resolved
@@ -6629,17 +6629,11 @@
 			Yes { $result = 'Close' }
 			Abort { $result = 'Timeout' }
 		}
-<<<<<<< HEAD
-		If ($configInstallationWelcomePromptDynamicRunningProcessEvaluation) {
-			$timerRunningProcesses.Stop()
-		}
-=======
 		
 		If ($configInstallationWelcomePromptDynamicRunningProcessEvaluation){
 			$timerRunningProcesses.Stop()
 		}
 		
->>>>>>> 8e050aff
 		Write-Output -InputObject $result
 	}
 	End {
